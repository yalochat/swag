--- conflicted
+++ resolved
@@ -1,8 +1,4 @@
 package swag
 
 // Version of swag.
-<<<<<<< HEAD
-const Version = "v1.16.4"
-=======
-const Version = "v2.0.0"
->>>>>>> 415a6888
+const Version = "v2.0.0"