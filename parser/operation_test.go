--- conflicted
+++ resolved
@@ -98,7 +98,6 @@
 	assert.Equal(t, expected, string(b))
 }
 
-<<<<<<< HEAD
 // Test ParseParamComment
 func TestParseParamCommentByPathType(t *testing.T) {
 	comment := `@Param some_id path int true "Some ID"`
@@ -115,24 +114,10 @@
             "name": "some_id",
             "in": "path",
             "required": true
-=======
-func TestParseParamComment(t *testing.T) {
-	expected := `{
-    "parameters": [
-        {
-            "description": "Some ID",
-            "name": "some_id",
-            "in": "path",
-            "required": true,
-            "schema": {
-                "type": "int"
-            }
->>>>>>> 51e9eb5b
         }
     ],
     "responses": {}
 }`
-<<<<<<< HEAD
 	assert.Equal(t, expected, string(b))
 }
 
@@ -159,7 +144,8 @@
 }
 
 func TestParseParamCommentByBodyType(t *testing.T) {
-	comment := `@Param some_id body view.ss true "Some ID"`
+	//TODO: add tests coverage swagger definitions
+	comment := `@Param some_id body mock true "Some ID"`
 	operation := NewOperation()
 	err := operation.ParseComment(comment)
 
@@ -168,24 +154,16 @@
 	expected := `{
     "parameters": [
         {
-            "type": "int",
             "description": "Some ID",
             "name": "some_id",
-            "in": "query",
-            "required": true
+            "in": "body",
+            "required": true,
+            "schema": {
+                "type": "object"
+            }
         }
     ],
     "responses": {}
 }`
 	assert.Equal(t, expected, string(b))
-=======
-	comment:=`@Param some_id path int true "Some ID"`
-	operation := NewOperation()
-	err:=operation.ParseComment(comment)
-
-	assert.NoError(t,err)
-	b, _ := json.MarshalIndent(operation, "", "    ")
-	assert.Equal(t, expected, string(b))
-
->>>>>>> 51e9eb5b
 }