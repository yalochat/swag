--- conflicted
+++ resolved
@@ -35,7 +35,6 @@
 	// SnakeCase indicates using SnakeCase strategy for struct field.
 	SnakeCase = "snakecase"
 
-<<<<<<< HEAD
 	idAttr                  = "@id"
 	acceptAttr              = "@accept"
 	produceAttr             = "@produce"
@@ -47,6 +46,7 @@
 	tagsAttr                = "@tags"
 	routerAttr              = "@router"
 	deprecatedRouterAttr    = "@deprecatedrouter"
+  
 	summaryAttr             = "@summary"
 	deprecatedAttr          = "@deprecated"
 	securityAttr            = "@security"
@@ -71,43 +71,6 @@
 	xCodeSamplesAttr        = "@x-codesamples"
 	scopeAttrPrefix         = "@scope."
 	stateAttr               = "@state"
-=======
-	idAttr                   = "@id"
-	acceptAttr               = "@accept"
-	produceAttr              = "@produce"
-	paramAttr                = "@param"
-	successAttr              = "@success"
-	failureAttr              = "@failure"
-	responseAttr             = "@response"
-	headerAttr               = "@header"
-	tagsAttr                 = "@tags"
-	routerAttr               = "@router"
-	summaryAttr              = "@summary"
-	deprecatedAttr           = "@deprecated"
-	securityAttr             = "@security"
-	titleAttr                = "@title"
-	conNameAttr              = "@contact.name"
-	conURLAttr               = "@contact.url"
-	conEmailAttr             = "@contact.email"
-	licNameAttr              = "@license.name"
-	licURLAttr               = "@license.url"
-	versionAttr              = "@version"
-	descriptionAttr          = "@description"
-	descriptionMarkdownAttr  = "@description.markdown"
-	secBasicAttr             = "@securitydefinitions.basic"
-	secAPIKeyAttr            = "@securitydefinitions.apikey"
-	secBearerAuthAttr        = "@securitydefinitions.bearerauth"
-	secApplicationAttr       = "@securitydefinitions.oauth2.application"
-	secImplicitAttr          = "@securitydefinitions.oauth2.implicit"
-	secPasswordAttr          = "@securitydefinitions.oauth2.password"
-	secAccessCodeAttr        = "@securitydefinitions.oauth2.accesscode"
-	tosAttr                  = "@termsofservice"
-	extDocsDescAttr          = "@externaldocs.description"
-	extDocsURLAttr           = "@externaldocs.url"
-	xCodeSamplesAttr         = "@x-codesamples"
-	xCodeSamplesAttrOriginal = "@x-codeSamples"
-	scopeAttrPrefix          = "@scope."
->>>>>>> 415a6888
 )
 
 // ParseFlag determine what to parse
@@ -229,16 +192,14 @@
 	// tags to filter the APIs after
 	tags map[string]struct{}
 
-<<<<<<< HEAD
 	// HostState is the state of the host
 	HostState string
 
 	// ParseFuncBody whether swag should parse api info inside of funcs
 	ParseFuncBody bool
-=======
-	// use new openAPI version
+
+  // use new openAPI version
 	openAPIVersion bool
->>>>>>> 415a6888
 }
 
 // FieldParserFactory create FieldParser.
@@ -485,7 +446,6 @@
 	}
 
 	// Use 'go list' command instead of depth.Resolve()
-<<<<<<< HEAD
 	if parser.ParseDependency > 0 {
 		if parser.parseGoList {
 			pkgs, err := listPackages(context.Background(), filepath.Dir(absMainAPIFilePath), nil, "-deps")
@@ -521,10 +481,6 @@
 				}
 			}
 		}
-=======
-	if parser.ParseDependency {
-		parser.parseDeps(absMainAPIFilePath, parseDepth)
->>>>>>> 415a6888
 	}
 
 	err = parser.ParseGeneralAPIInfo(absMainAPIFilePath)
@@ -1139,7 +1095,6 @@
 }
 
 func (parser *Parser) matchTags(comments []*ast.Comment) (match bool) {
-<<<<<<< HEAD
 	if len(parser.tags) == 0 {
 		return true
 	}
@@ -1161,18 +1116,6 @@
 		for key := range parser.tags {
 			if key[0] != '!' {
 				return false
-=======
-	if len(parser.tags) != 0 {
-		for _, comment := range comments {
-			for _, tag := range getTagsFromComment(comment.Text) {
-				if _, has := parser.tags["!"+tag]; has {
-					return false
-				}
-
-				if _, has := parser.tags[tag]; has {
-					match = true // keep iterating as it may contain a tag that is excluded
-				}
->>>>>>> 415a6888
 			}
 		}
 	}
@@ -1216,7 +1159,6 @@
 			}
 		}
 
-<<<<<<< HEAD
 		return nil
 	}
 
@@ -1243,26 +1185,6 @@
 			}
 			if operation.State != "" && operation.State != parser.HostState {
 				return nil
-=======
-		astDeclaration, ok := astDescription.(*ast.FuncDecl)
-		if ok && astDeclaration.Doc != nil && astDeclaration.Doc.List != nil {
-			if parser.matchTags(astDeclaration.Doc.List) &&
-				matchExtension(parser.parseExtension, astDeclaration.Doc.List) {
-				// for per 'function' comment, create a new 'Operation' object
-				operation := NewOperation(parser, SetCodeExampleFilesDirectory(parser.codeExampleFilesDir))
-
-				for _, comment := range astDeclaration.Doc.List {
-					err := operation.ParseComment(comment.Text, fileInfo.File)
-					if err != nil {
-						return fmt.Errorf("ParseComment error in file %s :%+v", fileInfo.Path, err)
-					}
-				}
-				err := processRouterOperation(parser, operation)
-				if err != nil {
-					return err
-				}
-
->>>>>>> 415a6888
 			}
 		}
 		err := processRouterOperation(parser, operation)
