--- conflicted
+++ resolved
@@ -686,7 +686,6 @@
 		assert.Empty(t, schema.Enum)
 	})
 
-<<<<<<< HEAD
 	t.Run("Form Filed Name", func(t *testing.T) {
 		t.Parallel()
 
@@ -726,8 +725,8 @@
 		assert.Equal(t, 2, len(fieldnames))
 		assert.Equal(t, "x", fieldnames[0])
 		assert.Equal(t, "y", fieldnames[1])
-=======
-	t.Run("Pattern tag", func(t *testing.T) {
+
+   t.Run("Pattern tag", func(t *testing.T) {
 		t.Parallel()
 
 		schema := spec.Schema{}
@@ -769,6 +768,5 @@
 		).ComplementSchema(&schema)
 		assert.NoError(t, err)
 		assert.Equal(t, "^[a-zA-Z0-9_]*$", schema.Items.Schema.Pattern)
->>>>>>> 415a6888
 	})
 }