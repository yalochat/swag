--- conflicted
+++ resolved
@@ -574,7 +574,6 @@
 	parts := strings.Split(strings.Split(typeName, "[")[0], ".")
 	if len(parts) > 1 {
 		pkgPaths, externalPkgPaths := pkgDefs.findPackagePathFromImports(parts[0], file)
-<<<<<<< HEAD
 		if len(externalPkgPaths) == 0 || pkgDefs.parseDependency == ParseNone {
 			typeDef, ok := pkgDefs.uniqueDefinitions[typeName]
 			if ok {
@@ -582,8 +581,8 @@
 			}
 		}
 		typeDef := pkgDefs.findTypeSpecFromPackagePaths(pkgPaths, externalPkgPaths, parts[1])
-=======
-
+/*
+    TODO : remove
 		if len(pkgPaths) == 0 && len(externalPkgPaths) == 0 {
 			pkgDefinition := pkgDefs.packages["pkg/"+parts[0]]
 			if pkgDefinition == nil {
@@ -595,7 +594,7 @@
 			typeDef = pkgDefs.findTypeSpecFromPackagePaths(pkgPaths, externalPkgPaths, parts[1])
 		}
 
->>>>>>> 415a6888
+*/
 		return pkgDefs.parametrizeGenericType(file, typeDef, typeName)
 	}
 
@@ -621,7 +620,6 @@
 		}
 	}
 
-<<<<<<< HEAD
 	if typeDef != nil {
 		return pkgDefs.parametrizeGenericType(file, typeDef, typeName)
 	}
@@ -638,8 +636,6 @@
 	}
 
 	return nil
-=======
-	return pkgDefs.parametrizeGenericType(file, typeDef, typeName)
 }
 
 func isAliasPkgName(file *ast.File, pkgName string) bool {
@@ -654,5 +650,4 @@
 	}
 
 	return false
->>>>>>> 415a6888
 }